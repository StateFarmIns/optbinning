--- conflicted
+++ resolved
@@ -240,13 +240,8 @@
         self._is_fitted = False
         self._is_generated = False
 
-<<<<<<< HEAD
-    def fit(self, df):
-        """Fit counterfactual. Compute problem data to generate counterfactual
-=======
     def fit(self, X):
         """Fit counterfactual. Compute problem data to generate countefactual
->>>>>>> 7b6fbaac
         explanations.
 
         Parameters
